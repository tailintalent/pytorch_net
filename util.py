--- conflicted
+++ resolved
@@ -4183,7 +4183,6 @@
         return self.model.model_dict
 
 
-<<<<<<< HEAD
 def fill_matrix_with_triu(array, size):
     """array: [B, size*(size+1)/2]
 
@@ -4197,7 +4196,8 @@
     tensor_triu[:,rows,cols] = array
     tensor = tensor_triu + torch.triu(tensor_triu, diagonal=1).transpose(1,2)
     return tensor
-=======
+
+
 def remove_elements(List, elements):
     """Remove elements in the List if they exist in the List, and return the new list."""
     NewList = deepcopy(List)
@@ -4220,5 +4220,4 @@
 
 def get_soft_Jaccard_distance(mask1, mask2, dim, epsilon=1):
     """Get soft Jaccard distance for two masks."""
-    return 1 - get_soft_IoU(mask1, mask2, dim=dim, epsilon=epsilon)
->>>>>>> 533a1be7
+    return 1 - get_soft_IoU(mask1, mask2, dim=dim, epsilon=epsilon)